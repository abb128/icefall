--- conflicted
+++ resolved
@@ -355,9 +355,7 @@
         return decoder_out
 
 
-def export_model_onnx(
-    model: nn.Module, out_path: str, opset_version: int = 11
-) -> None:
+def export_model_onnx(model: nn.Module, out_path: str, opset_version: int = 11) -> None:
     """Export the given model to ONNX format.
     This exports the model as 3 networks:
         - encoder.onnx, which combines the encoder and joiner's encoder_proj
@@ -411,24 +409,13 @@
     onnx_decoder.eval()
 
     N = 1
-<<<<<<< HEAD
     SEGMENT_SIZE = 9
     MEL_FEATURES = 80
 
     # Export encoder
     x = torch.zeros(N, SEGMENT_SIZE, MEL_FEATURES, dtype=torch.float32)
     h = torch.rand(model.encoder.num_encoder_layers, N, model.encoder.d_model)
-    c = torch.rand(
-        model.encoder.num_encoder_layers, N, model.encoder.rnn_hidden_size
-    )
-=======
-    x = torch.zeros(N, 9, 80, dtype=torch.float32)
-    x_lens = torch.tensor([9], dtype=torch.int64)
-    h = torch.rand(encoder_model.num_encoder_layers, N, encoder_model.d_model)
-    c = torch.rand(encoder_model.num_encoder_layers, N, encoder_model.rnn_hidden_size)
-
-    warmup = 1.0
->>>>>>> a7fbb18b
+    c = torch.rand(model.encoder.num_encoder_layers, N, model.encoder.rnn_hidden_size)
     torch.onnx.export(
         onnx_encoder,  # use torch.jit.trace() internally
         (x, h, c),
@@ -469,52 +456,7 @@
     encoder_out, _, _ = onnx_encoder(x, h, c)
     encoder_out = encoder_out.squeeze(0)
 
-<<<<<<< HEAD
     decoder_out = onnx_decoder(context)
-    decoder_out = decoder_out.squeeze(1)
-=======
-def export_joiner_model_onnx(
-    joiner_model: nn.Module,
-    joiner_filename: str,
-    opset_version: int = 11,
-) -> None:
-    """Export the joiner model to ONNX format.
-    The exported joiner model has two inputs:
-
-        - projected_encoder_out: a tensor of shape (N, joiner_dim)
-        - projected_decoder_out: a tensor of shape (N, joiner_dim)
-
-    and produces one output:
-
-        - logit: a tensor of shape (N, vocab_size)
-
-    The exported encoder_proj model has one input:
-
-        - encoder_out: a tensor of shape (N, encoder_out_dim)
-
-    and produces one output:
-
-        - projected_encoder_out: a tensor of shape (N, joiner_dim)
-
-    The exported decoder_proj model has one input:
-
-        - decoder_out: a tensor of shape (N, decoder_out_dim)
-
-    and produces one output:
-
-        - projected_decoder_out: a tensor of shape (N, joiner_dim)
-    """
-    encoder_proj_filename = str(joiner_filename).replace(".onnx", "_encoder_proj.onnx")
-
-    decoder_proj_filename = str(joiner_filename).replace(".onnx", "_decoder_proj.onnx")
-
-    encoder_out_dim = joiner_model.encoder_proj.weight.shape[1]
-    decoder_out_dim = joiner_model.decoder_proj.weight.shape[1]
-    joiner_dim = joiner_model.decoder_proj.weight.shape[0]
-
-    projected_encoder_out = torch.rand(1, joiner_dim, dtype=torch.float32)
-    projected_decoder_out = torch.rand(1, joiner_dim, dtype=torch.float32)
->>>>>>> a7fbb18b
 
     project_input = False
 
