--- conflicted
+++ resolved
@@ -165,25 +165,7 @@
             sess_options=self.session_opts,
         )
 
-<<<<<<< HEAD
-    def run_encoder(
-        self, x, h0, c0
-    ) -> Tuple[torch.Tensor, torch.Tensor, torch.Tensor]:
-=======
-    def init_joiner_encoder_proj(self, args):
-        self.joiner_encoder_proj = ort.InferenceSession(
-            args.joiner_encoder_proj_model_filename,
-            sess_options=self.session_opts,
-        )
-
-    def init_joiner_decoder_proj(self, args):
-        self.joiner_decoder_proj = ort.InferenceSession(
-            args.joiner_decoder_proj_model_filename,
-            sess_options=self.session_opts,
-        )
-
     def run_encoder(self, x, h0, c0) -> Tuple[torch.Tensor, torch.Tensor, torch.Tensor]:
->>>>>>> a7fbb18b
         """
         Args:
           x:
@@ -237,11 +219,7 @@
             },
         )[0]
 
-<<<<<<< HEAD
         return torch.from_numpy(decoder_out)
-=======
-        return self.run_joiner_decoder_proj(torch.from_numpy(decoder_out).squeeze(1))
->>>>>>> a7fbb18b
 
     def run_joiner(
         self, encoder_out: torch.Tensor, decoder_out: torch.Tensor
@@ -268,47 +246,6 @@
 
         return torch.from_numpy(logits)
 
-<<<<<<< HEAD
-=======
-    def run_joiner_encoder_proj(
-        self,
-        encoder_out: torch.Tensor,
-    ) -> torch.Tensor:
-        """
-        Args:
-          encoder_out:
-            A tensor of shape (N, encoder_out_dim)
-        Returns:
-            A tensor of shape (N, joiner_dim)
-        """
-
-        projected_encoder_out = self.joiner_encoder_proj.run(
-            [self.joiner_encoder_proj.get_outputs()[0].name],
-            {self.joiner_encoder_proj.get_inputs()[0].name: encoder_out.numpy()},
-        )[0]
-
-        return torch.from_numpy(projected_encoder_out)
-
-    def run_joiner_decoder_proj(
-        self,
-        decoder_out: torch.Tensor,
-    ) -> torch.Tensor:
-        """
-        Args:
-          decoder_out:
-            A tensor of shape (N, decoder_out_dim)
-        Returns:
-            A tensor of shape (N, joiner_dim)
-        """
-
-        projected_decoder_out = self.joiner_decoder_proj.run(
-            [self.joiner_decoder_proj.get_outputs()[0].name],
-            {self.joiner_decoder_proj.get_inputs()[0].name: decoder_out.numpy()},
-        )[0]
-
-        return torch.from_numpy(projected_decoder_out)
-
->>>>>>> a7fbb18b
 
 def create_streaming_feature_extractor() -> OnlineFeature:
     """Create a CPU streaming feature extractor.
